package tesla

import (
	"encoding/json"
	"errors"
	"fmt"
	"net/url"
	"strconv"
	"strings"
	"time"
)

type CustomerPreferredExportRule string

const (
	PvOnly    CustomerPreferredExportRule = "pv_only"
	BatteryOk CustomerPreferredExportRule = "battery_ok"
)

type EnergySiteComponents struct {
	DisallowChargeFromGridWithSolarInstalled bool                        `json:"disallow_charge_from_grid_with_solar_installed"`
	CustomerPreferredExportRule              CustomerPreferredExportRule `json:"customer_preferred_export_rule"`
}

// this represents site_info endpoint
type EnergySite struct {
	ID                   string               `json:"id"`
	SiteName             string               `json:"site_name"`
	BackupReservePercent int64                `json:"backup_reserve_percent,omitempty"`
	DefaultRealMode      string               `json:"default_real_mode,omitempty"`
	Components           EnergySiteComponents `json:"components,omitempty"`

	productId int64
	c         *Client
}

type EnergySiteStatus struct {
	ResourceType      string  `json:"resource_type"`
	SiteName          string  `json:"site_name"`
	GatewayId         string  `json:"gateway_id"`
	EnergyLeft        float64 `json:"energy_left"`
	TotalPackEnergy   uint64  `json:"total_pack_energy"`
	PercentageCharged float64 `json:"percentage_charged"`
	BatteryType       string  `json:"battery_type"`
	BackupCapable     bool    `json:"backup_capable"`
	BatteryPower      int64   `json:"battery_power"`
	StormModeEnabled  bool    `json:"storm_mode_enabled"`

	c *Client
}

type EnergySiteHistory struct {
	SerialNumber string                        `json:"serial_number"`
	Period       string                        `json:"period"`
	TimeSeries   []EnergySiteHistoryTimeSeries `json:"time_series"`

	c *Client
}

type EnergySiteHistoryTimeSeries struct {
	Timestamp                           time.Time `json:"timestamp"`
	SolarEnergyExported                 float64   `json:"solar_energy_exported"`
	GeneratorEnergyExported             float64   `json:"generator_energy_exported"`
	GridEnergyImported                  float64   `json:"grid_energy_imported"`
	GridServicesEnergyImported          float64   `json:"grid_services_energy_imported"`
	GridServicesEnergyExported          float64   `json:"grid_services_energy_exported"`
	GridEnergyExportedFromSolar         float64   `json:"grid_energy_exported_from_solar"`
	GridEnergyExportedFromGenerator     float64   `json:"grid_energy_exported_from_generator"`
	GridEnergyExportedFromBattery       float64   `json:"grid_energy_exported_from_battery"`
	BatteryEnergyExported               float64   `json:"battery_energy_exported"`
	BatteryEnergyImportedFromGrid       float64   `json:"battery_energy_imported_from_grid"`
	BatteryEnergyImportedFromSolar      float64   `json:"battery_energy_imported_from_solar"`
	BatteryEnergyImportedFromGenerator  float64   `json:"battery_energy_imported_from_generator"`
	ConsumerEnergyImportedFromGrid      float64   `json:"consumer_energy_imported_from_grid"`
	ConsumerEnergyImportedFromSolar     float64   `json:"consumer_energy_imported_from_solar"`
	ConsumerEnergyImportedFromBattery   float64   `json:"consumer_energy_imported_from_battery"`
	ConsumerEnergyImportedFromGenerator float64   `json:"consumer_energy_imported_from_generator"`
}

type SiteInfoResponse struct {
	Response *EnergySite `json:"response"`
}

type SiteStatusResponse struct {
	Response *EnergySiteStatus `json:"response"`
}

type SiteHistoryResponse struct {
	Response *EnergySiteHistory `json:"response"`
}

// SiteCommandResponse is the response from the Tesla API after POSTing a command.
type SiteCommandResponse struct {
	Response struct {
		Code    int    `json:"code"`
		Message string `json:"message"`
	} `json:"response"`
}

// return fetches the energy site for the given product ID
func (c *Client) EnergySite(productID int64) (*EnergySite, error) {
	siteInfoResponse := &SiteInfoResponse{}
	if err := c.getJSON(c.baseURL+"/energy_sites/"+strconv.FormatInt(productID, 10)+"/site_info", siteInfoResponse); err != nil {
		return nil, err
	}
	siteInfoResponse.Response.c = c
	siteInfoResponse.Response.productId = productID
	return siteInfoResponse.Response, nil
}

func (s *EnergySite) EnergySiteStatus() (*EnergySiteStatus, error) {
	siteStatusResponse := &SiteStatusResponse{}
	if err := s.c.getJSON(s.statusPath(), siteStatusResponse); err != nil {
		return nil, err
	}
	siteStatusResponse.Response.c = s.c
	return siteStatusResponse.Response, nil
}

type HistoryPeriod string

const (
	HistoryPeriodDay   HistoryPeriod = "day"
	HistoryPeriodWeek  HistoryPeriod = "week"
	HistoryPeriodMonth HistoryPeriod = "month"
	HistoryPeriodYear  HistoryPeriod = "year"
)

func (s *EnergySite) EnergySiteHistory(period HistoryPeriod) (*EnergySiteHistory, error) {
	historyResponse := &SiteHistoryResponse{}
	if err := s.c.getJSON(s.historyPath(period), historyResponse); err != nil {
		return nil, err
	}
	historyResponse.Response.c = s.c
	return historyResponse.Response, nil
}

func (s *EnergySite) basePath() string {
	return strings.Join([]string{s.c.baseURL, "energy_sites", strconv.FormatInt(s.productId, 10)}, "/")
}

func (s *EnergySite) statusPath() string {
	return strings.Join([]string{s.basePath(), "site_status"}, "/")
}

func (s *EnergySite) historyPath(period HistoryPeriod) string {
	v := url.Values{}
	v.Set("kind", "energy")
	v.Set("period", string(period))

	return strings.Join([]string{s.basePath(), "history"}, "/") + fmt.Sprintf("?%s", v.Encode())
}

<<<<<<< HEAD
func (s *EnergySite) SetGridCharging(enabled bool) error {
	url := s.basePath() + "/grid_import_export"
	payload := fmt.Sprintf(`{"disallow_charge_from_grid_with_solar_installed":%t}`, !enabled)

	if err := s.sendCommandExpectingEmptyResponse(url, []byte(payload)); err != nil {
		return err
	}

	return nil
}

func (s *EnergySite) SetExportRule(exportRule CustomerPreferredExportRule) error {
	if exportRule != PvOnly && exportRule != BatteryOk {
		return errors.New("invalid arg supplied to SetExportRule")
	}

	url := s.basePath() + "/grid_import_export"
	payload := fmt.Sprintf(`{"customer_preferred_export_rule": "%s"}`, exportRule)

	if err := s.sendCommandExpectingEmptyResponse(url, []byte(payload)); err != nil {
		return err
=======
func (s *EnergySite) SetStormMode(enabled bool) error {
	url := s.basePath() + "/storm_mode"
	payload := fmt.Sprintf(`{"enabled":%t}`, enabled)
	body, err := s.sendCommand(url, []byte(payload))
	if err != nil {
		return err
	}
	response := SiteCommandResponse{}
	if err := json.Unmarshal(body, &response); err != nil {
		return err
	}

	if response.Response.Code != 201 {
		return fmt.Errorf("setStormMode failed: %s", response.Response.Message)
>>>>>>> d9092f29
	}

	return nil
}

func (s *EnergySite) SetBatteryReserve(percent uint64) error {
	url := s.basePath() + "/backup"
	payload := fmt.Sprintf(`{"backup_reserve_percent":%d}`, percent)
	body, err := s.sendCommand(url, []byte(payload))
	if err != nil {
		return err
	}

	response := SiteCommandResponse{}
	if err := json.Unmarshal(body, &response); err != nil {
		return err
	}

	if response.Response.Code != 201 {
		return fmt.Errorf("batteryReserve failed: %s", response.Response.Message)
	}

	return nil
}

// Sends a command to the vehicle
func (s *EnergySite) sendCommand(url string, reqBody []byte) ([]byte, error) {
	body, err := s.c.post(url, reqBody)
	if err != nil {
		return nil, err
	}
	if len(body) > 0 {
		response := &CommandResponse{}
		if err := json.Unmarshal(body, response); err != nil {
			return nil, err
		}
		if !response.Response.Result && response.Response.Reason != "" {
			return nil, errors.New(response.Response.Reason)
		}
	}
	return body, nil
}

func (s *EnergySite) sendCommandExpectingEmptyResponse(url string, reqBody []byte) error {
	body, err := s.c.post(url, reqBody)
	if err != nil {
		return err
	}
	if len(body) > 0 {
		response := &CommandEmptyResponse{}
		if err := json.Unmarshal(body, response); err != nil {
			return err
		}
		if response.Response != "" {
			return errors.New(fmt.Sprintf("Unexpected response: %s", body))
		}
	}
	return nil
}<|MERGE_RESOLUTION|>--- conflicted
+++ resolved
@@ -151,7 +151,6 @@
 	return strings.Join([]string{s.basePath(), "history"}, "/") + fmt.Sprintf("?%s", v.Encode())
 }
 
-<<<<<<< HEAD
 func (s *EnergySite) SetGridCharging(enabled bool) error {
 	url := s.basePath() + "/grid_import_export"
 	payload := fmt.Sprintf(`{"disallow_charge_from_grid_with_solar_installed":%t}`, !enabled)
@@ -173,7 +172,11 @@
 
 	if err := s.sendCommandExpectingEmptyResponse(url, []byte(payload)); err != nil {
 		return err
-=======
+	}
+
+	return nil
+}
+
 func (s *EnergySite) SetStormMode(enabled bool) error {
 	url := s.basePath() + "/storm_mode"
 	payload := fmt.Sprintf(`{"enabled":%t}`, enabled)
@@ -188,7 +191,6 @@
 
 	if response.Response.Code != 201 {
 		return fmt.Errorf("setStormMode failed: %s", response.Response.Message)
->>>>>>> d9092f29
 	}
 
 	return nil
