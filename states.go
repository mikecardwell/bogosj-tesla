package tesla

import (
	"fmt"
	"log"
	"strconv"
	"time"
)

// Contains the current charge states that exist within the vehicle
type ChargeState struct {
	ChargingState               string      `json:"charging_state"`
	ChargeLimitSoc              int         `json:"charge_limit_soc"`
	ChargeLimitSocStd           int         `json:"charge_limit_soc_std"`
	ChargeLimitSocMin           int         `json:"charge_limit_soc_min"`
	ChargeLimitSocMax           int         `json:"charge_limit_soc_max"`
	ChargeToMaxRange            bool        `json:"charge_to_max_range"`
	BatteryHeaterOn             bool        `json:"battery_heater_on"`
	NotEnoughPowerToHeat        bool        `json:"not_enough_power_to_heat"`
	MaxRangeChargeCounter       int         `json:"max_range_charge_counter"`
	FastChargerPresent          bool        `json:"fast_charger_present"`
	FastChargerType             string      `json:"fast_charger_type"`
	BatteryRange                float64     `json:"battery_range"`
	EstBatteryRange             float64     `json:"est_battery_range"`
	IdealBatteryRange           float64     `json:"ideal_battery_range"`
	BatteryLevel                int         `json:"battery_level"`
	UsableBatteryLevel          int         `json:"usable_battery_level"`
	BatteryCurrent              interface{} `json:"battery_current"`
	ChargeEnergyAdded           float64     `json:"charge_energy_added"`
	ChargeMilesAddedRated       float64     `json:"charge_miles_added_rated"`
	ChargeMilesAddedIdeal       float64     `json:"charge_miles_added_ideal"`
	ChargerVoltage              interface{} `json:"charger_voltage"`
	ChargerPilotCurrent         interface{} `json:"charger_pilot_current"`
	ChargerActualCurrent        interface{} `json:"charger_actual_current"`
	ChargerPower                interface{} `json:"charger_power"`
	TimeToFullCharge            float64     `json:"time_to_full_charge"`
	TripCharging                interface{} `json:"trip_charging"`
	ChargeRate                  float64     `json:"charge_rate"`
	ChargePortDoorOpen          bool        `json:"charge_port_door_open"`
	MotorizedChargePort         bool        `json:"motorized_charge_port"`
	ScheduledChargingStartTime  interface{} `json:"scheduled_charging_start_time"`
	ScheduledChargingPending    bool        `json:"scheduled_charging_pending"`
	UserChargeEnableRequest     interface{} `json:"user_charge_enable_request"`
	ChargeEnableRequest         bool        `json:"charge_enable_request"`
	EuVehicle                   bool        `json:"eu_vehicle"`
	ChargerPhases               interface{} `json:"charger_phases"`
	ChargePortLatch             string      `json:"charge_port_latch"`
	ChargeCurrentRequest        int         `json:"charge_current_request"`
	ChargeCurrentRequestMax     int         `json:"charge_current_request_max"`
	ManagedChargingActive       bool        `json:"managed_charging_active"`
	ManagedChargingUserCanceled bool        `json:"managed_charging_user_canceled"`
	ManagedChargingStartTime    interface{} `json:"managed_charging_start_time"`
	ChargePortcoldWeatherMode   bool        `json:"charge_port_cold_weather_mode"`
	ConnChargeCable             string      `json:"conn_charge_cable"`
	FastChargerBrand            string      `json:"fast_charger_brand"`
	MinutesToFullCharge         int         `json:"minutes_to_full_charge"`
}

// Contains the current climate states availale from the vehicle
type ClimateState struct {
	InsideTemp                 float64     `json:"inside_temp"`
	OutsideTemp                float64     `json:"outside_temp"`
	DriverTempSetting          float64     `json:"driver_temp_setting"`
	PassengerTempSetting       float64     `json:"passenger_temp_setting"`
	LeftTempDirection          float64     `json:"left_temp_direction"`
	RightTempDirection         float64     `json:"right_temp_direction"`
	IsAutoConditioningOn       bool        `json:"is_auto_conditioning_on"`
	IsFrontDefrosterOn         bool        `json:"is_front_defroster_on"`
	IsRearDefrosterOn          bool        `json:"is_rear_defroster_on"`
	FanStatus                  interface{} `json:"fan_status"`
	IsClimateOn                bool        `json:"is_climate_on"`
	MinAvailTemp               float64     `json:"min_avail_temp"`
	MaxAvailTemp               float64     `json:"max_avail_temp"`
	SeatHeaterLeft             int         `json:"seat_heater_left"`
	SeatHeaterRight            int         `json:"seat_heater_right"`
	SeatHeaterRearLeft         int         `json:"seat_heater_rear_left"`
	SeatHeaterRearRight        int         `json:"seat_heater_rear_right"`
	SeatHeaterRearCenter       int         `json:"seat_heater_rear_center"`
	SeatHeaterRearRightBack    int         `json:"seat_heater_rear_right_back"`
	SeatHeaterRearLeftBack     int         `json:"seat_heater_rear_left_back"`
	SmartPreconditioning       bool        `json:"smart_preconditioning"`
	BatteryHeater              bool        `json:"battery_heater"`
	BatteryHeaterNoPower       interface{} `json:"battery_heater_no_power"`
	ClimateKeeperMode          string      `json:"climate_keeper_mode"`
	DefrostMode                int         `json:"defrost_mode"`
	IsPreconditioning          bool        `json:"is_preconditioning"`
	RemoteHeaterControlEnabled bool        `json:"remote_heater_control_enabled"`
	SideMirrorHeaters          bool        `json:"side_mirror_heaters"`
	WiperBladeHeater           bool        `json:"wiper_blade_heater"`
}

// Contains the current drive state of the vehicle
type DriveState struct {
	ShiftState              interface{} `json:"shift_state"`
	Speed                   float64     `json:"speed"`
	Latitude                float64     `json:"latitude"`
	Longitude               float64     `json:"longitude"`
	Heading                 int         `json:"heading"`
	GpsAsOf                 int64       `json:"gps_as_of"`
	NativeLatitude          float64     `json:"native_latitude"`
	NativeLocationSupported int         `json:"native_location_supported"`
	NativeLongitude         float64     `json:"native_longitude"`
	NativeType              string      `json:"native_type"`
	Power                   int         `json:"power"`
}

// Contains the current GUI settings of the vehicle
type GuiSettings struct {
	GuiDistanceUnits    string `json:"gui_distance_units"`
	GuiTemperatureUnits string `json:"gui_temperature_units"`
	GuiChargeRateUnits  string `json:"gui_charge_rate_units"`
	Gui24HourTime       bool   `json:"gui_24_hour_time"`
	GuiRangeDisplay     string `json:"gui_range_display"`
	ShowRangeUnits      bool   `json:"show_range_units"`
}

// Contains the current state of the vehicle
type VehicleState struct {
	APIVersion              int     `json:"api_version"`
	AutoParkState           string  `json:"autopark_state"`
	AutoParkStateV2         string  `json:"autopark_state_v2"`
	CalendarSupported       bool    `json:"calendar_supported"`
	CarType                 string  `json:"car_type"`
	CarVersion              string  `json:"car_version"`
	CenterDisplayState      int     `json:"center_display_state"`
	DarkRims                bool    `json:"dark_rims"`
	Df                      int     `json:"df"`
	Dr                      int     `json:"dr"`
	ExteriorColor           string  `json:"exterior_color"`
	Ft                      int     `json:"ft"`
	HasSpoiler              bool    `json:"has_spoiler"`
	Locked                  bool    `json:"locked"`
	NotificationsSupported  bool    `json:"notifications_supported"`
	Odometer                float64 `json:"odometer"`
	ParsedCalendarSupported bool    `json:"parsed_calendar_supported"`
	PerfConfig              string  `json:"perf_config"`
	Pf                      int     `json:"pf"`
	Pr                      int     `json:"pr"`
	RearSeatHeaters         int     `json:"rear_seat_heaters"`
	RemoteStart             bool    `json:"remote_start"`
	RemoteStartSupported    bool    `json:"remote_start_supported"`
	Rhd                     bool    `json:"rhd"`
	RoofColor               string  `json:"roof_color"`
	Rt                      int     `json:"rt"`
	SentryMode              bool    `json:"sentry_mode"`
	SentryModeAvailable     bool    `json:"sentry_mode_available"`
	SeatType                int     `json:"seat_type"`
	SpoilerType             string  `json:"spoiler_type"`
	SunRoofInstalled        int     `json:"sun_roof_installed"`
	SunRoofPercentOpen      int     `json:"sun_roof_percent_open"`
	SunRoofState            string  `json:"sun_roof_state"`
	ThirdRowSeats           string  `json:"third_row_seats"`
	ValetMode               bool    `json:"valet_mode"`
	VehicleName             string  `json:"vehicle_name"`
	WheelType               string  `json:"wheel_type"`
	FdWindow                int     `json:"fd_window"`
	FpWindow                int     `json:"fp_window"`
	RdWindow                int     `json:"rd_window"`
	RpWindow                int     `json:"rp_window"`
	IsUserPresent           bool    `json:"is_user_present"`
	RemoteStartEnabled      bool    `json:"remote_start_enabled"`
	ValetPinNeeded          bool    `json:"valet_pin_needed"`
	MediaState              struct {
		RemoteControlEnabled bool `json:"remote_control_enabled"`
	} `json:"media_state"`
	SoftwareUpdate struct {
		DownloadPerc        int    `json:"download_perc"`
		ExpectedDurationSec int    `json:"expected_duration_sec"`
		InstallPerc         int    `json:"install_perc"`
		Status              string `json:"status"`
		Version             string `json:"version"`
	} `json:"software_update" `
	SpeedLimitMode struct {
		Active          bool    `json:"active"`
		CurrentLimitMph float64 `json:"current_limit_mph"`
		MaxLimitMph     int     `json:"max_limit_mph"`
		MinLimitMph     int     `json:"min_limit_mph"`
		PinCodeSet      bool    `json:"pin_code_set"`
	} `json:"speed_limit_mode"`
}

type ServiceData struct {
	ServiceETC    time.Time `json:"service_etc"`
	ServiceStatus string    `json:"service_status"`
}

// Represents the request to get the states of the vehicle
type StateRequest struct {
	Response struct {
		Timestamp time.Time `json:"timestamp"`
		*ChargeState
		*ClimateState
		*DriveState
		*GuiSettings
		*VehicleState
		*ServiceData
	} `json:"response"`
	Error            string `json:"error"`
	ErrorDescription string `json:"error_description"`
}

// The response when a state is requested
type MobileEnabledResponse struct {
	Bool bool `json:"response"`
}

// MobileEnabled returns if the vehicle is mobile enabled for Tesla API control
func (v *Vehicle) MobileEnabled() (bool, error) {
<<<<<<< HEAD
	body, err := v.c.get(v.c.BaseURL + "/vehicles/" + strconv.FormatInt(v.ID, 10) + "/mobile_enabled")
	if err != nil {
		return false, err
	}
	response := &MobileEnabledResponse{}
	if err := json.Unmarshal(body, response); err != nil {
=======
	r := &MobileEnabledResponse{}
	if err := ActiveClient.getJSON(BaseURL+"/vehicles/"+strconv.FormatInt(v.ID, 10)+"/mobile_enabled", r); err != nil {
>>>>>>> 94b8b0f4
		return false, err
	}
	return r.Bool, nil
}

// ChargeState returns the charge state of the vehicle
func (v *Vehicle) ChargeState() (*ChargeState, error) {
	stateRequest, err := v.c.fetchState("/charge_state", v.ID)
	if err != nil {
		return nil, err
	}
	return stateRequest.Response.ChargeState, nil
}

// ClimateState returns the climate state of the vehicle
func (v Vehicle) ClimateState() (*ClimateState, error) {
	stateRequest, err := v.c.fetchState("/climate_state", v.ID)
	if err != nil {
		return nil, err
	}
	return stateRequest.Response.ClimateState, nil
}

func (v Vehicle) DriveState() (*DriveState, error) {
	stateRequest, err := v.c.fetchState("/drive_state", v.ID)
	if err != nil {
		return nil, err
	}
	return stateRequest.Response.DriveState, nil
}

// GuiSettings returns the GUI settings of the vehicle
func (v Vehicle) GuiSettings() (*GuiSettings, error) {
	stateRequest, err := v.c.fetchState("/gui_settings", v.ID)
	if err != nil {
		return nil, err
	}
	return stateRequest.Response.GuiSettings, nil
}

func (v Vehicle) VehicleState() (*VehicleState, error) {
	stateRequest, err := v.c.fetchState("/vehicle_state", v.ID)
	if err != nil {
		return nil, err
	}
	return stateRequest.Response.VehicleState, nil
}

func (v Vehicle) ServiceData() (*ServiceData, error) {
	stateRequest, err := v.c.fetchState("/service_data", v.ID)
	if err != nil {
		return nil, err
	}
	return stateRequest.Response.ServiceData, nil
}

func stateError(sr *StateRequest) error {
	if sr.Error == "" {
		return nil
	}

	if sr.ErrorDescription != "" {
		return fmt.Errorf("%s: %s", sr.Error, sr.ErrorDescription)
	}
	return fmt.Errorf("%s", sr.Error)
}

// A utility function to fetch the appropriate state of the vehicle
func (c *Client) fetchState(resource string, id int64) (*StateRequest, error) {
	stateRequest := &StateRequest{}
<<<<<<< HEAD
	body, err := c.get(c.BaseURL + "/vehicles/" + strconv.FormatInt(id, 10) + "/data_request" + resource)
	if err != nil {
		return nil, err
	}
	if err := json.Unmarshal(body, stateRequest); err != nil {
=======
	if err := ActiveClient.getJSON(BaseURL+"/vehicles/"+strconv.FormatInt(id, 10)+"/data_request"+resource, stateRequest); err != nil {
>>>>>>> 94b8b0f4
		return nil, err
	}
	if err := stateError(stateRequest); err != nil {
		return nil, err
	}
	return stateRequest, nil
}

// Data : Get data of the vehicle (calling this will not permit the car to sleep)
func (v Vehicle) Data(vid int64) (*StateRequest, error) {
	log.Println("Retreiving vehicle data")
	stateRequest := &StateRequest{}

	/*log.Println(v.c.URL + "/vehicles/" + strconv.FormatInt(vid, 10) + "/vehicle_data")
	body, err := v.c.get(v.c.URL + "/vehicles/" + strconv.FormatInt(vid, 10) + "/vehicle_data")
	if err != nil {
		return nil, err
	}
	if err := json.Unmarshal(body, stateRequest); err != nil {
		return nil, err
	}*/

	// climate_state
	stateRequestClimate, err := v.c.fetchState("/climate_state", v.ID)
	if err != nil {
		log.Println("Error getting climate_state")
		return nil, err
	}
	stateRequest.Response.ClimateState = stateRequestClimate.Response.ClimateState

	// drive_state
	stateRequestGui, err := v.c.fetchState("/drive_state", v.ID)
	if err != nil {
		log.Println("Error getting drive_state")
		return nil, err
	}
	stateRequest.Response.DriveState = stateRequestGui.Response.DriveState

	// gui_settings
	stateRequestSettings, err := v.c.fetchState("/gui_settings", v.ID)
	if err != nil {
		log.Println("Error getting gui_settings")
		return nil, err
	}
	stateRequest.Response.GuiSettings = stateRequestSettings.Response.GuiSettings

	// vehicle_state
	stateRequestVehicle, err := v.c.fetchState("/vehicle_state", v.ID)
	if err != nil {
		log.Println("Error getting vehicle_state")
		return nil, err
	}
	stateRequest.Response.VehicleState = stateRequestVehicle.Response.VehicleState

	// charge_state
	stateRequestCharge, err := v.c.fetchState("/charge_state", v.ID)
	if err != nil {
		log.Println("Error getting charge_state")
		return nil, err
	}
	stateRequest.Response.ChargeState = stateRequestCharge.Response.ChargeState

	return stateRequest, nil
}<|MERGE_RESOLUTION|>--- conflicted
+++ resolved
@@ -206,17 +206,8 @@
 
 // MobileEnabled returns if the vehicle is mobile enabled for Tesla API control
 func (v *Vehicle) MobileEnabled() (bool, error) {
-<<<<<<< HEAD
-	body, err := v.c.get(v.c.BaseURL + "/vehicles/" + strconv.FormatInt(v.ID, 10) + "/mobile_enabled")
-	if err != nil {
-		return false, err
-	}
-	response := &MobileEnabledResponse{}
-	if err := json.Unmarshal(body, response); err != nil {
-=======
 	r := &MobileEnabledResponse{}
-	if err := ActiveClient.getJSON(BaseURL+"/vehicles/"+strconv.FormatInt(v.ID, 10)+"/mobile_enabled", r); err != nil {
->>>>>>> 94b8b0f4
+	if err := ActiveClient.getJSON(v.c.BaseURL+"/vehicles/"+strconv.FormatInt(v.ID, 10)+"/mobile_enabled", r); err != nil {
 		return false, err
 	}
 	return r.Bool, nil
@@ -287,15 +278,7 @@
 // A utility function to fetch the appropriate state of the vehicle
 func (c *Client) fetchState(resource string, id int64) (*StateRequest, error) {
 	stateRequest := &StateRequest{}
-<<<<<<< HEAD
-	body, err := c.get(c.BaseURL + "/vehicles/" + strconv.FormatInt(id, 10) + "/data_request" + resource)
-	if err != nil {
-		return nil, err
-	}
-	if err := json.Unmarshal(body, stateRequest); err != nil {
-=======
-	if err := ActiveClient.getJSON(BaseURL+"/vehicles/"+strconv.FormatInt(id, 10)+"/data_request"+resource, stateRequest); err != nil {
->>>>>>> 94b8b0f4
+	if err := c.getJSON(c.BaseURL+"/vehicles/"+strconv.FormatInt(id, 10)+"/data_request"+resource, stateRequest); err != nil {
 		return nil, err
 	}
 	if err := stateError(stateRequest); err != nil {
